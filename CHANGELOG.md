## Version 0.3.0-SNAPSHOT
*In progress*

<<<<<<< HEAD
Main improvements:
* Better command line
=======
New features:
* New OMERO support
  * Log on/off OMERO servers with different credentials
  * View the connection types of different OMERO servers and their status (public/private, connected/not connected)
  * Browse any OMERO servers from within QuPath and open any project/dataset/image from the browser
  * Retrieve OMERO project/dataset/image metadata (`More info..`)
  * Advanced OMERO server search
  * Import/send ROIs from/to the original image hosted on OMERO
  * **Important!** This uses the OMERO web API: only RGB images are supported & are converted to JPEG before reaching QuPath. This approach may be unsuitable for some kinds of analysis.

Enhancements:
* Support for importing & exporting objects without scripting
  * Export objects as GeoJSON without via 'File -> Object data... -> ...'
  * Import objects from .json, .geojson & .qpdata files via 'File -> Object data... -> Import objects' or with drag & drop
* Improved command line
>>>>>>> 8902c904
  * Specify script parameters with the --args option
  * Return a non-zero exit code if an exception is thrown (https://github.com/qupath/qupath/issues/654)
* Better support for setting pixel sizes & z-spacing in µm
  * Access by double-clicking pixel size values under the 'Image' tab
  * Pixel size changes are now logged to the Workflow for inclusion in auto-generated scripts
* 'Objects -> Annotations... -> Rotate annotation' now works with point annotations
* New 360 degree image rotation (under 'View > Rotate image')
* New preferences for slide navigation using arrow keys
  * Control navigation speed & acceleration
  * Optionally skip TMA cores marked as 'ignored'
<<<<<<< HEAD
* Translucent overlay for live prediction (useful to identify if a tile has been processed when at least one class is transparent)
* Load object & pixel classifier dialogs support importing classifiers from other locations
* Brightness/Contrast panel shows small min/max values to 2 decimal places
* Better validation when entering numeric values in text fields
* New 'ContourTracing' class to simplify converting thresholded images to object
=======
* When prompted to set the image type, 'Show details' gives an opportunity to turn off the prompts
  * Previously this was only accessible in the preferences
* Load object & pixel classifier dialogs support importing classifiers from other locations
* Brightness/Contrast panel shows small min/max values to 2 decimal places
* Better validation when entering numeric values in text fields
>>>>>>> 8902c904

Code changes:
* GeoJSON features now use "properties>object_type" rather than "id" property to map to a QuPath object type (e.g. "annotation", "detection", "cell")
  * 'id' is likely to be used as a unique identifier in a later QuPath version
* GeneralTools readAsString methods now assume UTF-8 encoding
<<<<<<< HEAD
* New PathObjectTools.transformObjectRecursive method to simplify applying an affine transformation to objects
* New 2D/3D thinning & interpolation classes
* When building from source with TensorFlow support, we now use TensorFlow Java 0.3.0 (corresponding to TensorFlow v2.4.1)
=======
* Scripting method getColorRGB() has been replaced by makeRBG() and makeARGB(); further related changes in ColorTools class
* When building from source with TensorFlow support, now uses TensorFlow Java 0.3.0 (corresponding to TensorFlow v2.4.1)
* New 'ContourTracing' class to simplify converting thresholded images to object
* New PathObjectTools.transformObjectRecursive method to simplify applying an affine transformation to objects
>>>>>>> 8902c904

List of bugs fixed:
* 'Detect centroid distances 2D' doesn't work on different planes of a z-stack (https://github.com/qupath/qupath/issues/696)
* Deleting a TMA grid deletes all objects (https://github.com/qupath/qupath/issues/646)
* 'Subcellular detection (experimental)' does't work for z-stacks or images without pixel size information (https://github.com/qupath/qupath/issues/701)
  * Note: Spots with an area exactly equal to the minimum spot size are now retained (previously they were discarded)
* 'Convert detections to points' loses plane when applied to a z-stack (https://github.com/qupath/qupath/issues/696)
* Exception when pressing 'Create workflow' is no image is open (https://github.com/qupath/qupath/issues/608)
* Confusing command line help text for the '--image' parameter of the 'script' (https://github.com/qupath/qupath/issues/609)
* --save option did not work from the command line (https://github.com/qupath/qupath/issues/617)
* Extremely long classification lists could prevent QuPath from exiting (https://github.com/qupath/qupath/issues/626)
* Occasional exceptions when concatenating channels for rotated images (https://github.com/qupath/qupath/issues/641)
* 'Selection mode' keyboard shortcut did not work; now activate it with Shift + S (https://github.com/qupath/qupath/issues/638)
* Exception when showing details for an extension that is missing a Manifest file (https://github.com/qupath/qupath/issues/664)
* Exception when resetting an annotation description to an empty string (https://github.com/qupath/qupath/issues/661)
* The requestedPixelSize option for TileExporter calculated the wrong downsample (https://github.com/qupath/qupath/issues/648)
* Unable to find slide labels when reading images with Bio-Formats (https://github.com/qupath/qupath/issues/643)
* The TileExporter could not properly export tiles from z-stacks/time series (https://github.com/qupath/qupath/issues/650)
<<<<<<< HEAD
* Error in StarDist intensity measurements for 8-bit RGB fluorescence images (https://github.com/qupath/qupath/issues/686)
=======
* setIntensityClassification method in PathClassifierTools now correctly ignores ignored classes such as 'myClass*' (https://github.com/qupath/qupath/issues/691)
* Dialogs.showConfirmDialog(title, text) shows the text in the title bar, rather than the title (https://github.com/qupath/qupath/issues/662)
* Error in StarDist intensity measurements for 8-bit RGB fluorescence images (https://github.com/qupath/qupath/issues/686)
* Exception when converting PathObject with name but no color to GeoJSON
>>>>>>> 8902c904

### Dependency updates
* AdoptOpenJDK 16
* Apache Commons Text 1.9
* Bio-Formats 6.6.1
* ControlsFX 11.1.0
* Groovy 3.0.7
* Guava 30.1.1-jre
* ImageJ 1.53h
* JavaFX 16
* Java Topology suite 1.18.1
* JavaCPP 1.5.5
* JFreeSVG 4.2
* jfxtras 11-r1
* OpenCV 4.5.1
* picocli 4.6.1


## Version 0.2.3

List of bugs fixed:
* Maximum memory setting is sometimes ignored (https://github.com/qupath/qupath/issues/582)
  * Note that memory can no longer be specified to be less than 1 GB
* 'Locked status cannot be set' exception when adding pixel classifier measurements to full image (https://github.com/qupath/qupath/issues/595)
* 'Too many open files' exceptions caused by streams not being closed (https://github.com/qupath/qupath/issues/594)
* LabeledImageServer ignores updated pixel sizes (https://github.com/qupath/qupath/issues/591)
* Work around Java issue with ByteInterleavedRaster.setRect
* Support adding an individual .qpdata file to an existing project (https://github.com/qupath/qupath/issues/592)
* Improve reliability of cell expansion code, currently used only with StarDist (https://github.com/qupath/qupath/issues/587)
* NullPointerException when loading .qpdata files corresponding to OMERO images (https://github.com/qupath/qupath/issues/598)
* Brightness/Contrast 'Keep settings' ignored when using multiple viewers (https://github.com/qupath/qupath/issues/601)
* Improve QuPathGUI.launchQuPath() method (https://github.com/qupath/qupath/issues/603)


## Version 0.2.2

This is a *minor release* that aims to be fully compatible with v0.2.0 while fixing bugs.

List of bugs fixed:
* 'Delaunay cluster features 2D' could give wrong results when 'Add cluster measurements' is selected
  * Bug likely introduced in ~v0.2.0-m5 (may want to recheck results if using this specific command)
* Legacy RTrees classifiers can give different results when reloaded (https://github.com/qupath/qupath/issues/567)
* Phantom polylines when creating objects with the pixel classifier (https://github.com/qupath/qupath/issues/544)
* Unable to resolve project URIs when moving a project across file systems (https://github.com/qupath/qupath/issues/543)
* Polygons could sometimes be closed early when making annotations quickly (https://github.com/qupath/qupath/issues/553)
* Annotation names were not hidden along with classes (https://github.com/qupath/qupath/issues/557)
* Object names and colors were not stored as properties in GeoJSON (https://github.com/qupath/qupath/issues/549)
* Unable to specify image within a project to process when running a script from the command line (https://github.com/qupath/qupath/issues/560)
* Tile cache not created when running scripts from the command line (https://github.com/qupath/qupath/issues/561)
* Resolve hierarchy is very slow for some TMAs with many detections (https://github.com/qupath/qupath/issues/564)
* Project cannot be loaded if no previous URI is available (https://github.com/qupath/qupath/issues/568)
* Null terminators in image names can prevent copying results to the clipboard (https://github.com/qupath/qupath/issues/573)
* Unnecessary warning sometimes printed when generating tiles for parallel processing
* AbstractPlugin log messages emitted (at INFO level) when adding a step to the command history
* Shift+tab and Shift+/ to indent or comment caused script editor to scroll to the top

### Dependency updates
* JavaFX 14.0.2.1
* Bio-Formats 6.5.1; see https://docs.openmicroscopy.org/bio-formats/6.5.1/about/whats-new.html


## Version 0.2.1

This is a *minor release* that aims to be fully compatible with v0.2.0 while fixing numerous bugs.

The most significant change is to fix the behavior of 'Resolve hierarchy' in the specific case where it is called for a TMA image; see https://github.com/qupath/qupath/issues/540 for more details if this might affect you.

Full list of bugs fixed:
* 'Resolve hierarchy' does not work correctly for images containing both detections and TMA cores (https://github.com/qupath/qupath/issues/540)
* Points tool does not support z-stacks/time series (https://github.com/qupath/qupath/issues/526)
* Point annotations cannot be merged; attempting to merge objects across z-slices throws an exception
* Error thrown when right-clicking a points annotation in the counting dialog
* Inconsistent pixel classifier behavior when switching between known/unknown pixel sizes (https://github.com/qupath/qupath/issues/531)
* Cannot load a project if no classes.json is found (https://github.com/qupath/qupath/issues/510)
* Unable to correctly import v0.1.2 projects containing multi-series image files (https://github.com/qupath/qupath/issues/515)
* Closing QuPath abnormally can result in broken data files (https://github.com/qupath/qupath/issues/512)
* Closing QuPath from the dock icon on macOS closes immediately with no opportunity to save data
* Switched zoom in/out direction, + shortcut does not zoom in (https://github.com/qupath/qupath/issues/518)
* Misbehaving 'Update URIs' dialog (https://github.com/qupath/qupath/issues/519)
* Create thresholder' dialog grows in size and forgets recent options when reopening (https://github.com/qupath/qupath/issues/517)
* Brightness/Contrast & color transforms reset when training a pixel classifier/creating a thresholder for an RGB image (https://github.com/qupath/qupath/issues/509)
* Launching QuPath from the command line on Windows does not handle non-ASCII characters (https://github.com/qupath/qupath/issues/320)
* Exception thrown by 'Add shape features' dialog under some circumstances (https://github.com/qupath/qupath/issues/522)
* TMA grid view would sometimes not show all cores (https://github.com/qupath/qupath/issues/96)
* Modal dialogs that launch new modal dialogs occasionally misbehave (e.g. drop behind the main window)
* Null pointer exception when opening an incompatible image when training a pixel classifier (e.g. RGB to multichannel)
* Occasional "Width (-1) and height (-1) cannot be <= 0" error when opening an image
* Warnings/errors reported when first loading libraries via JavaCPP
* Changing classification color only updates the current viewer
* Max number of images/annotations loaded from OMERO limited by pagination
* Experimental AffineTransformImageServer did not update pixel calibration values (https://github.com/qupath/qupath/issues/528)
* 'Reload data' causes images to sometimes be re-added to a project (https://github.com/qupath/qupath/issues/534)
* Unable to stop tile/OME-TIFF export after it has begun
* Minor TensorFlow extension-related updates (requires building from source)


## Version 0.2.0

Welcome to QuPath v0.2.0!
A *lot* has changed since the last stable release, v0.1.2.
For more details, see the documentation at http://qupath.readthedocs.io

See also the changelogs for the past 12 milestone versions to watch the evolution of the software over the past 2 years.
This release contains the following (minor) changes since v0.2.0-m12:
* Change (debug).exe to (console).exe on Windows
  * Required also for running from the command line
* Added more prefilter options to 'Create thresholder'
* Added threshold lines to histograms for single measurement/cell intensity classification
* Bug fixes:
  * Unable to set max memory on Windows (https://github.com/qupath/qupath/issues/490)
    * Note this may still fail due to insufficient permissions (e.g. on macOS)
  * Fail with a more meaningful error if an incompatible extension is found (https://github.com/qupath/qupath/issues/497)
  * Selected images remained with 'Run for project' even when the project changed (https://github.com/qupath/qupath/issues/501)
  * Command bar sometimes overlapped the z-slice/timepoint sliders
  * writeImage did not do all z-slices/timepoints for an OME-TIFF
  * 'Show TMA measurements' showed detection measurements instead
  * Fixed many typos (thanks to Cameron Lloyd)

-----

## Version 0.2.0-m12

This is the *release candidate* for v0.2.0 (i.e. the proposed stable version).

* Many improvements to pixel & object classification
  * Train classifiers across all images currently open
  * Train classifiers using annotations from unopened images in the same project ('Load training' button)
  * Better standardization of classifier training dialogs
  * Random Trees classifiers now have seeds set properly
  * Classifier names are case-insensitive (to reduce issues if potentially overwriting files)
* Many other pixel classifier improvements
  * Finally scriptable! Scripting commands automatically recorded - requires that the classifier is saved in a project
  * New 'Measure' button to store measurements after the classifier is closed, for any object type (including detections)
  * More control over how objects are created
  * More control over the regions where the classifier is applied in 'live' preview mode
  * Default classifier is now ANN (often better & much faster than Random Trees)
* 'Classify -> Object classification -> Set cell intensity classification' now works for all detections if no cells are present
* Measurement lists are reset if an object's ROI is changed
  * This guards against inadvertently producing invalid measurements by modifying an annotate after measuring
* Viewer no longer centered on selected object when the selection changes or when typing 'Enter'
  * Fixes some annoyances, especially when annotating across multiple viewers
  * Center viewer by double-clicking objects in the 'Annotations' or 'Hierarchy' tab, or in a measurement table
* Improved spatial measurements
  * Optionally split multi-part classifications (e.g. "Class 1: Class 2") for distance calculations (https://github.com/qupath/qupath/issues/405)
  * Major performance improvement for the 'Detect centroid distances 2D' command (by using a spatial cache)
* LabeledImageServer improvements
  * Supports more than 255 distinct labels
  * New useUniqueLabels() option to support labelling by object, not only classification
* Fixed bug/ambiguity in 'Fill holes' & 'Remove fragments and holes'
  * Handle nested polygons/holes more reliably
  * Changed behavior! Area thresholds now refer to total polygon/hole area ignoring any nested polygons or holes
* Script editor improvements
  * Display which script is currently running in the script editor
  * Current project now accessible in scripts run outside of the script editor (e.g. from the command line)
  * Intercept mouse clicks for main window while a script is running & show a warning
  * Show a confirm prompt if trying to quit QuPath while a script is running
  * Adapted "Show log in console" option gives better control of script output (turn off to see less console output)
* Improved OMERO web API support
  * Supports a wider range of URLs, including import for multiple images via one 'link' URL
  * Intended primarily for brightfield whole slide images -- limited to RGB
* New 'Import objects' option when adding images to a project
  * Supports importing ROIs/overlays from ImageJ TIFF images and OMERO
* New 'Add shape features' command (replaces old command with the same name)
  * Easier to call in scripts
  * Supports additional measurements (including max/min diameters, solidity)
* New preference to optionally invert the orientation of the z-position slide for z-stacks
* Improved 'Measurement manager' to remove some or all measurements from objects of any type
* Show ID in tooltip for project entries (makes it easier to find the data directory)
* Other bug fixes, including:
  * Local normalization now applied before calculating other features (was applied after in m11)
  * Show only 'Num detections' if there are detections anywhere in the image
  * Fixed bug in 'Simplify shape' to handle polygons and rectangles properly
  * Fixed bug in command bar display when toggling the analysis pane visibility
  * Fixed bug where the RNG seed was not set before training classifiers
  * Fixed bug in 'Create combined training image' that failed to handle unclassified annotations
  * Projects are automatically saved after changing the image name (https://github.com/qupath/qupath/issues/465)
* Bump dependencies ImageJ, Bio-Formats, JUnit, picocli


## Version 0.2.0-m11

This is a *milestone* (i.e. still in development) version made available to try out new features early.

* Introduced 'ImageOp' and 'ImageDataOp' as a flexible way to chain processing steps
* Rewrote most of the pixel classification
  * Now much simpler and more maintainable (using Ops)
  * Supports color deconvolution
  * Faster (possibly)
* New-style object classifiers support command logging/scripting
* Added 'Import images from v0.1.2' command to recover data from old projects
* Added groovy-xml as a dependency (https://github.com/qupath/qupath/issues/455)
* Fixed bugs
  * Save & Save As are swapped (https://github.com/qupath/qupath/issues/451)
  * Reinstate adding images to projects via drag & drop (https://github.com/qupath/qupath/issues/450)
  * Fixed specifying z-slices/timepoints with OME-TIFF export (https://github.com/qupath/qupath/issues/453)
  * Improved user notification when loading a broken extension (https://github.com/qupath/qupath/issues/454)


## Version 0.2.0-m10

This is a *milestone* (i.e. still in development) version made available to try out new features early.

* Updated to use Java 14
  * Easier to build from source
* Code *extensively* revised and cleaned up
  * Commands are activated/deactivated according to status (e.g. if an image or project is opened)
  * Help text available for most commands via the 'Command list'
  * Lots more javadocs and a (somewhat) more logical arrangement
* All-new command line interface
  * Customize QuPath's launch, call scripts
  * Convert images to OME-TIFF
* Scripting improvements
  * Updated to Groovy 3 - scripts now support more recent Java syntax (e.g. lambdas, try-with-resources)
  * Pasting files results in them being converted to absolute paths
  * New 'Paste & escape' command to automatically escape characters for Java Strings
  * Set logging level with LogManager class
* New 'Measure -> Export measurements' command to export measurements for multiple images within a project
* Scriptable 'Select objects by classification' command
* Optionally show/hide annotation names in the viewer (shortcut key 'N')
* Updated methods to save/load points within the counting tool
  * Use TSV files to improve portability
  * Support including classifications and other annotation properties
* Optionally sort project entries by URI (e.g. to group images read from the same file)
* Improved support for profiling with VisualVM
* Improved support for large, non-pyramidal images
* 'Simplify shape' command can now be applied to all selected annotations
* Bug fixes, including:
  * Gap between tiles when calculating superpixels for large regions (https://github.com/qupath/qupath/issues/345)
  * Cannot create objects when loading simple thresholding classifier (https://github.com/qupath/qupath/issues/403)
  * Consistency in Measurement Map display (https://github.com/qupath/qupath/issues/295)
  * Poor performance when working with many annotations (regression in m9)
  * Freeze when launching ImageJ from Mac under some circumstances
  * Use default channel names if Bio-Formats returns an empty String
  * Log meaningful warning if pixel classifier uses duplicated channel names
* Update dependencies: JavaFX, OpenCV, Bio-Formats, JFreeSVG, ImageJ, Guava, RichTextFX


## Version 0.2.0-m9
This is a *milestone* (i.e. still in development) version made available to try out new features early. Changes include:

### Multiplexed analysis & Object classification
* Completely rewritten object classifier (currently flagged with 'New'! in the menus)
  * Support for multi-class classification with composite classifiers
  * New command to create single-measurement classifiers
  * New command to apply intensity (sub)classification
  * JSON serialization for classifiers
* New 'Centroids only' cell display mode to visualize cells with complex classifications
* Improved Brightness/Contrast support
  * Filter box to quickly find specific channels within long lists
  * New scripting methods to set display range, e.g. setChannelDisplayRange(channel, min, max)

### Classes & annotations
* Revised 'Annotations' tab
  * New options to set the available class list (e.g. from existing objects, image channels)
  * Change class visibility with spacebar (toggle), s (show) or h (hide)
  * Select objects with specific classifications more easily
  * More consistent annotation menus
* Major changes to annotation ROI manipulation
  * 'Duplicate annotations' applies to multiple selections
  * 'Merge annotations' and 'Split annotations' work with point ROIs, not only areas
  * 'Make inverse' uses ROIs from multiple annotations (within the same plane)
  * More ROI manipulation commands are scriptable, update selections when complete
* Counting tool improvements

### Images & projects
* Bio-Formats series selector (enables specific series to be accessed outside projects)
* More project options
  * Duplicate images, optionally with associated data files
  * Fixed issue with 'Add images' pane, where the window could be too large for some screens
  * 'Add images' pane now supports Drag & Drop
  * 'Add images' pane now supports .qpproj files to import images & data from other projects
* New SVG export options (made possible by JFreeSVG)

### Other things
* File -> Quit menu item added
* Viewer no longer 'resets' location when opening the same image or reloading data
* New preferences
  * Select main font; default changed to Sans-Serif for macOS
  * Turn on/off system menubar
* Show accelerator within 'Command list' table
* Improved attempt to parse channel names from slice labels in ImageJServer
* More useful static methods, e.g. PathObjectTools.removeOverlaps()
* Fixed bug in Jar classpath that prevented QuPath running from a command line
* Update dependencies (Bio-Formats, ControlsFX, ImageJ, Guava, Groovy, RichTextFX)


## Version 0.2.0-m8
This is a *milestone* (i.e. still in development) version made available to try out new features early.
* Fixed repainting bug that could cause existing annotations to temporarily shift when drawing new annotations
* Fixed 'Zoom to fit' bug that meant command did not correctly resize and center the image in the viewer
* Added 'Match viewer resolutions' command to help synchronize when using multiple viewers
* Improved tile export within a script
* Improved interactive transformations
  * More options for 'Interactive image alignment', including support to specify affine transform manually
  * Log affine transform when applying 'Rotate annotation'


## Version 0.2.0-m7
This is a *milestone* (i.e. still in development) version made available to try out new features early.
* Fixed bug that could cause QuPath to freeze when selecting objects with a mini-viewer active, see https://github.com/qupath/qupath/issues/377
* Improved performance converting shapes to geometries, see https://github.com/qupath/qupath/issues/378
* Improved robustness when drawing complex shapes, see https://github.com/qupath/qupath/issues/376
* Improved stability when script directories cannot be found, see https://github.com/qupath/qupath/issues/373
* Prompt to save each image when closing a project with multiple viewers active
* Updated 'Rotate annotation' command to use JTS


## Version 0.2.0-m6
This is a *milestone* (i.e. still in development) version made available to try out new features early.
### Important bug fix!
* Positive per mm^2 measurement fixed; this could be wrong in v0.2.0-m5 (other versions not affected)
### Important behavior change!
* Parent-child relationships are no longer automatically calculated between objects!
For an explanation of the reasons behind this change & what it means, see the blog.
### Other changes:
* Pixel classifier shows live area measurements with 'Classification' output (in m5 this worked only with 'Probability' output)
* New 'Detection centroid distances 2D' command (e.g. to find distances to cells with different classifications)
* Smoother drawing, faster viewer repainting
* Point annotation improvements
  * Faster repainting
  * Converting detections to points now uses nucleus ROIs when applied to cells, no longer requires deleting the detections
* More shortcuts, e.g. Ctrl+Alt+A to select annotations, Ctrl+Alt+D to select detections
* GeometryROI now replaces AreaROI and AWTAreaROI for improved performance and consistency
* Fixed bug when converting ROIs with nested holes to JTS Geometries
* Undo/Redo and tile cache size information added to Memory Monitor
* Added support for ImageWriters to write to output streams
* Updated build script to Gradle 6.0
* Use bioformats_package.jar rather than separate dependences (easier to upgrade/downgrade if needed)


## Version 0.2.0-m5
This is a *milestone* (i.e. still in development) version made available to try out new features early.
Changes include:
* Many improvements to the pixel classifier
  * New 'structure tensor' features
  * Currently-training classifier can still operate when images are changed
  * Added live feature overlays to view classifier features in context
  * Added 'Advanced' features, including optional PCA and selecting a 'Boundary' classification
  * Ability to save & reload classifiers (format may change!)
  * New 'Create threshold classifier' command (replaces old simple threshold command)
* Improved 'Dark' theme (available in the preferences)
* Scripting Improvements
  * Changed syntax highlighting - for better behavior with the 'Dark' theme
  * Core classes can now be auto-imported (use Ctrl-Shift to cycle through code-completions)
  * More helpful error messages for common errors
  * New setPixelSizeMicrons(double, double) scripting method
  * New replaceClassification(String, String) scripting method
  * Warning when applying 'Run for project' to an image currently open
* Major ROI revisions
  * Area ROIs 'snap' to pixel coordinates by default (can be changed in the preferences)
  * New GeometryROI replaces AWTAreaROI
  * 'Distance to annotations 2D' now supports line and point ROIs
  * Increased use of Java Topology Suite  for Geometry calculations
  * Removed older interfaces (PathShape, PathPoints, PathArea, PathLine and TranslatableROI), moved more methods into ROI directly
* Zoom in further for more accurate pixel-wise annotations
* Revised cell detection & other detection commands that use tiling
  * Bigger tile overlap & improved contour smoothing in cell detection (note: this will impact results!)
* Wand tool improvements
  * Change wand color modes in Edit -> Preferences
  * Press Ctrl (Cmd) while using Wand to select identical pixel values (useful with classification overlays)
* Renamed & improved 'Create simple thresholder', support image smoothing
* New 'Memory monitor' and 'Show input display' commands in 'View' menu
* Summary measurements are displayed for the full image when no objects are selected
  * Added 'saveImageMeasurement' scripting command
* Revised how images are written
  * Moved 'ImageWriterTools' to core module, updated 'ImageWriter' interface
  * Changed 'File -> Export regions...' commands to separate between raw pixels & rendered RGB images
  * Export multidimensional images as OME-TIFF when no region is selected
  * Support labelled/indexed color images with OME-TIFF and PNG
* Improved image type support
  * Show under the 'Image' tab
  * Include support for uint8, uint16, int16, int32, float32 and float64 types
* Pixel & object classifiers now better separated in the 'Classify' menu
* Added Svidro2 colormap to better highlight extreme values
* More informative PathObject.toString() and ROI.toString() methods
* Improved Brightness/Contrast dialog
  * Toggle channels on/off by pressing the 'spacebar' or 'Enter'
  * Toggle channels on or off by clicking anywhere in 'selected' column (not only the checkbox)
* Dependency updates
  * AdoptOpenJDK 13, JavaFX, Groovy, Guava, Bio-Formats, RichTextFX, ImageJ, jpackage
* Bug fixes:
  * Fixed size estimate for large images (previously caused some images not to open)
  * Fixed bug that meant the file chooser forgot the last directory
  * Fixed DoG superpixel tiling bug (https://github.com/qupath/qupath/issues/345)
  * Converting tile classifications to annotations (https://github.com/qupath/qupath/issues/359)
  * Calculating intensity features for RGB fluorescence (https://github.com/qupath/qupath/issues/365)
  * Setting stroke thickness, thanks to @jballanc (https://github.com/qupath/qupath/pull/362)


## Version 0.2.0-m4
This is a *milestone* (i.e. still in development) version made available to try out new features early.
Changes include:
* Positive cell detection supports different stainings (including multiplexed images)
* Cell detection & the intensity measurement command use channel names rather than numbers
  * (Note that channel order is still important when scripting the intensity measurement command)
* Big changes to memory management
  * Improved tile caching (using Guava) & more control
  * Specify the proportion of available memory for tile caching in the preferences
* New options when importing images to a project
  * 'Pyramidalize' large, single-resolution images
  * Rotate images on import (90 degree increments)
  * Specify the image reading library (e.g. Bio-Formats, OpenSlide)
* Improved resolution of paths to missing or moved images within projects
  * New 'Search' button allows recursive search for missing images
* Improved 'Measurement map' behavior and colormap support
* Specify line cap when expanding line annotations
  * For why this matters, see https://github.com/qupath/qupath/issues/228#issuecomment-518552859
* 'Send region to ImageJ' improvements
  * Only send objects within the field of view as an overlay
  * Set lookup tables where possible
  * Support arbitrary small regions (can now send a 1x1 pixel image)
* New preferences to specify viewer font size (scalebar, location text)
* Code formatting is asynchronous (causes small delay, but reduces errors)
* Project scripts are back... accessible from the 'Automate' menu
* More bugs fixed and others improvements, including
  * Exceptions when generating some viewer/window snapshots
  * Resolving relative URIs on Mac/Linux - https://github.com/qupath/qupath/issues/346
  * SLIC bug - https://github.com/qupath/qupath/issues/344


## Version 0.2.0-m3
This is a *milestone* (i.e. still in development) version made available to try out new features early.
Changes include:
* Completely revised projects
  * New image importer, supports drag & drop for multiple images
  * Specify image rotation on import
  * Automatically check URIs when opening projects, attempt to resolve relative paths
  * Fix broken paths through the user interface (rather than editing the .qpproj file manually)
  * Use the same image reader each time (e.g. OpenSlide, Bio-Formats)
  * Right-click in the project pane to add metadata for one or more selected images
  * Store custom server metadata (double-click pixel sizes under the 'Image' tab to fix them)
  * Add support for more complex images via ServerBuilders (useful in the future...)
  * Adjust project pane thumbnail size in preferences
  * Allow duplicate images in projects
* Viewer updates
  * Improved touch gesture support
  * New, perceptually uniform color tables for measurement maps
  * Fixed bug with right-click being unresponsive on some Mac laptops
  * Smoother Brush tool behavior
  * Wand tool now pressure-sensitive (for supported graphics tablets only)
* Revised pixel classifier features
  * New Hessian features
  * New 3D support
* Improved JSON serialization, via GsonTools class
  * ROIs and PathObjects as GeoJSON
  * Most ImageServers (via ServerBuilders)
  * Common OpenCV classes (Mat, StatModel)
* Bio-Formats updates
  * Update library to v6.2.0
  * Improved multithreading and OME-TIFF export
  * Avoid creating .bfmemo files in image directories (specify in preferences if/where you want them)
* Miscellaneous changes
  * Updated to JDK 12.0.2
  * Default max memory to 50% available (previously 25%)
  * New .msi installer for Windows, optional 'debug' startup with console
  * Improved 'Send to ImageJ' command, supports z-stacks & extra customization
  * Major refactoring (warning, older scripts may not work!)
  * Added many javadocs for core modules
  * Lots of bugs fixed!



## Version 0.2.0-m2
This is a *milestone* (i.e. still in development) version made available to try out new features early
* Re-written 'Expand annotations' to use Java Topology Suite
* New experimental 'Distance to annotations' command (a work in progress!)
* 'Rotate annotation' now clips to image bounds
* Updated Bio-Formats to v6.0.1
* Improved behavior using Ctrl+Shift when annotating
* Bug fixes
  * Handle missing pixel sizes with OpenSlide
  * ROI.getShape() corrected for rectangles and ellipses
  * Avoid 'Estimate stain vectors' errors with extreme parameter values


## Version 0.2.0-m1
This is a *milestone* (i.e. still in development) version made available to try out new features early
* Highlights include:
  * All-new pixel classifier!
  * Multichannel viewer
  * Bio-Formats by default (no separate installation)
  * Support to read images from OMERO
  * Many annotation tool improvements
  * A better object hierarchy
  * Improved image reading & project management
  * A move to JDK 11
  * _Many_ other fixes and performance improvements
* See https://qupath.github.io/QuPath-v0.2.0 for full details

-----

## Version 0.1.2

* Saving measurement tables is now logged, and can be called from scripts
* New 'View -> Show slide label' option added to make labels easier to find
* Added 'Analyze -> Cell analysis -> Subcellular detection' command (still experimental, for early testing & feedback)
* Minor changes to display names of detection classifiers to match with OpenCV's names (functionality unaffected)
* Fixed bug that prevented images being opened if OpenSlide native libraries could not be found
* Fixed estimate of image size used when opening non-pyramidal images
* Fixed bug that prevented 3rd stain vector being set through the GUI if it was previously set to be the 'residual' stain, when image type is 'Brightfield (Other)'
* New scripting methods (e.g. setIntensityClassifications) to simplify (sub-)classifying cells according to staining intensity
* New 'getCellObjects' scripting method
* New, non-default PathClasses are now assigned a random color (rather than black)
* Modified default color for 'Stroma' classifications, to improve contrast
* Using PROJECT_BASE_DIR in a script now fails with an appropriate error when called without a corresponding project
* Added experimental guiscript option for running short GUI-oriented scripts in the JavaFX Platform thread ([example](https://gist.github.com/petebankhead/6f73a01a67935dae2f7fa75fabe0d6ee))
* DialogHelperFX methods can now be called from any thread (not only the Platform thread)
* Improved number formatting within numeric fields
* ImageJ macro runner supports parallel processing (experimental)
* ImageJ macro runner now prompts to select all TMA cores if none are selected


## Version 0.1.1

* Updated build script to produce Windows distribution without requiring installation
* Turned off grouping when formatting numbers for display & export (i.e. 1000.1 rather than 1,000.1) to reduce ambiguity across different regions
* Added support for locale-specific import of text data
* Fixed several typos within the user interface
* Added getMenuItem(String) method to main QuPathGUI class
* Improved menu organization, removing several incomplete commands ('Cluster objects (experimental)' & 'OpenCV superpixel test')


## Version 0.1.0

* Fixed bug in 'Show setup options' that made it difficult to return changed region settings back to the default (but any other change was ok)
* Improved consistency of formatting used to display numbers based on other Locales
* Switched default to US Locale
* Removed pre-release notification
* Switched build to request a system rather than user installation (mostly so as to automatically request admin privileges on Windows)

-----

## Version 0.0.7

* New 'Show setup options' dialog to encourage choosing important settings when QuPath is first used.
* 'Fast cell counts' has numerous improvements, including displaying detections closer to the true nucleus center, giving a more informative error message when applied to a non-brightfield image, automatic calculation of a suitable magnification, and including an option to adjust the displayed detection size
* Positive cell densities now calculated dynamically for annotations, or TMA cores containing single annotations with positive cells contained therein.
* Several default parameter values changed for 'Fast cell counts' and 'Simple tissue detection' for better generalization across different image types.
* Added ROI centroids to measurement tables.
* Added sample script to estimate background RGB values for brightfield images; this improves optical density calculations (but without adjusting stain vectors).
* 'Optical density sum' color transform display now incorporates RGB max values (previously these only influenced processing, but not the visualization provided by the Brightness/Contrast command).
* The 'TMA data viewer' now includes p-values in plot legends, for better figure creation.
* The 'TMA data viewer' adds an optional display of 'At risk' patients for survival curves.
* Added new OpenCV and OpenSlide binaries to address portability issues on Linux.
* Added new OpenSlide binaries for macOS to fix bug that prevented some *.mrxs files opening (if bmps were involved).
* Fixed bug that caused scripts that logged a lot of text to cause the user interface to become sluggish or freeze.
* Fixed bug where cell detections were added to the wrong slice of a z-stack or time series.
* Fixed bug that prevent Haralick textures being calculated for red, green or blue channels of an RGB image.


## Version 0.0.6

* Better support for ImageJ TIFF images, including multi-channel fluorescence, 16 and 32-bit.
* Improved sliders and behavior when working with z-stacks or time series.
* Improved behavior for 'Brightness/Contrast' pane, including ability to set channel color for fluorescence images by double-clicking on the channel name.
* Wand tool now uses current color transform information, giving another way to influence how it works.
* When sending back an annotation from ImageJ's macro runner, its shape will be automatically trimmed to fit inside the region that was sent to ImageJ.
* New 'Use calibrated location text' preference to toggle units used in the location text shown on the bottom right of the viewer.
* Default for new installations is to invert scrolling for Windows and Linux.
* Fixed 'Add intensity features' bug, where the median was calculated whether it was wanted or not.


## Version 0.0.5

* Cell detection now works for fluorescence images as well as for brightfield
* New (experimental, subject to change) 'Analyze -> Region identification -> SLIC superpixel segmentation' command to generate superpixels based on the SLIC (Simple Linear Iterative Clustering) method
* New 'Object -> Expand annotations' command to create annotations that have been dilated (or eroded) by a fixed distance
* 'Analyze -> Region identification -> Create tiles' command can now be used to create annotations instead of standard tiles, or to split a single large annotation into smaller annotations
* Script editor improvements, including a better design and more informative error messages to help identify the line where any problem occurred
* Improvements to how the object hierarchy adds objects with complex ROI shapes, where the ROI centroid falls outside the ROI itself
* Improvements to how 'Simple tissue detection' handles thresholds that are set to detect the 'opposite' of what is normally expected, e.g. to detect holes inside tissue (by adjusting the 'dark background' and 'exclude on boundary' settings accordingly)
* 'Fast cell counts' can now be used to get a very rough (but very quick) estimate of positive cell percentages
* 'Add intensity features' command now always prompts to confirm the objects to which it will be applied, and splits large regions into tiles if needed
* 'Median' option added to 'Add intensity features' command
* The 'ImageJ macro runner' now works more predictably with selected objects, and shows error messages if no objects are selected or a requested region is too large
* Fixed Windows bug that meant trying to open a .qpdata file relating to an image that has been moved failed catastrophically.  Now a prompt should appear, elegantly asking for the new image path.
* Locale information now stored in .qpdata files.  This (hopefully) fixed a critical bug affecting computers where the locale used commas to separate decimal values (i.e. #,### rather than #.###), which previously prevented QuPath from reopening saved data files.
* Installer now requests a Desktop shortcut to be created by default.


## Version 0.0.4

* Added check for updates on QuPath startup
* Made pre-release notice less obtrusive
* Added 'Measure -> Show measurement manager' command to enable measurements to be viewed & (optionally) removed
* Added 'File -> Revert' command to go back to the last saved version for the current image data
* Added new 'Add intensity features (experimental)' command. This will eventually replace the Haralick features command (and possibly others), since it offers the same functionality in a much more flexible way.  Furthermore, the new command can handle up to 8 channels of fluorescence data (with arbitrary setting of the min/max values used to calculate the graylevel co-occurrence matrix).
* Major updates to the 'Add Delaunay cluster features (experimental)' command, with improved display and ability to save connections within the ImageData properties.
* Major updates to the 'TMA data viewer', with improved performance and a tree-table structure.
* Improved 'Tile classifications to annotations' command to support tile-based region identification
* Improved 'Simple tissue detection' command with support for detecting tissue inside TMACoreObjects
* Improved TMA dearrayer speed & accuracy
* TMA core labels can now optionally have leading zeros (e.g. 01-16), or be in descending order (e.g. J-A)
* TMA grids can be applied to add TMA 'Unique ID' values by drag-and-drop, using a text file with extension '.qpmap'
* Adding or removing a TMA row or column now produces a prompt to relabel the grid
* When sending image regions to ImageJ, the 'visibility' status is used to determine whether or not objects are sent as ROIs
* Fixed bug with extension path wrongly defaulting to an internal QuPath directory (existing installations may require the extension directory to be updated from 'Edit -> Preferences')
* Fixed (hopefully) cross-platform line splitting (v0.0.3 tried to fix this for Windows... but only partly did, while breaking TMA grid import elsewhere)
* Fixed bugs in 'Classify by specific feature' command
* Fixed bug whereby ROIs with zero width or height were not shown at all
* Fixed bug in drawing ROIs as icons (e.g. in the annotation or hierarchy views)
* When manually setting the name of an annotation, any previous name is now shown (rather than a blank field)


## Version 0.0.3

* Fixed several formatting issues for Windows, including:
  * Import of tab-delimited data (e.g. TMA grids)
  * Escaping of paths when exporting TMA data
  * Separation of paths in 'Help -> System info'
  * Cached image paths (still experimental)
* TMA data export now records directory (rather than name) in script, so that it can be reused across a project without editing
* Added use of OpenSlide's background color - this fixes previously-buggy appearance when scans where part of the image is omitted (e.g. some mrxs images)
* Updated TMA dearraying command to support fluorescence TMAs
* Modified TMA dearraying script command to abort if dearraying for the first time by default - this encourages good practice of checking dearrayed result prior to running full analysis (although means that any generated script would need to be run twice - once to dearray, and then again to do everything else)
* 'Relabel TMA Grid' now a scriptable command
* Fixed reassigning child objects with 'Make inverse annotation' command
* Fixed bug that prevented plugins cancelling more than once
* Minor improvements to Brightness/Contrast panel
* Set default logging level to INFO
* Added sample script to change logging level
* Improved display of licenses & third-party dependencies
* Updated location of user preferences
* Added menu entry to reset preferences


## Version 0.0.2

* New Help menu links to online resources
* Source code now included for dependencies (from Maven)
* 'Objects -> Create full image annotation' command is now scriptable
* Error notification now displayed if an image can't be opened
* Extension ClassLoader changes to help add dependencies (without copying or symbolic linking)
* Fixed some weird behavior when multiple images are contained in the same file


## Version 0.0.1-beta

* First available version under GPL.  Arguably with an overly-conservative version number.<|MERGE_RESOLUTION|>--- conflicted
+++ resolved
@@ -1,10 +1,6 @@
 ## Version 0.3.0-SNAPSHOT
 *In progress*
 
-<<<<<<< HEAD
-Main improvements:
-* Better command line
-=======
 New features:
 * New OMERO support
   * Log on/off OMERO servers with different credentials
@@ -20,9 +16,9 @@
   * Export objects as GeoJSON without via 'File -> Object data... -> ...'
   * Import objects from .json, .geojson & .qpdata files via 'File -> Object data... -> Import objects' or with drag & drop
 * Improved command line
->>>>>>> 8902c904
   * Specify script parameters with the --args option
   * Return a non-zero exit code if an exception is thrown (https://github.com/qupath/qupath/issues/654)
+* Translucent overlay for live prediction (useful to identify if a tile has been processed when at least one class is transparent)
 * Better support for setting pixel sizes & z-spacing in µm
   * Access by double-clicking pixel size values under the 'Image' tab
   * Pixel size changes are now logged to the Workflow for inclusion in auto-generated scripts
@@ -31,34 +27,21 @@
 * New preferences for slide navigation using arrow keys
   * Control navigation speed & acceleration
   * Optionally skip TMA cores marked as 'ignored'
-<<<<<<< HEAD
-* Translucent overlay for live prediction (useful to identify if a tile has been processed when at least one class is transparent)
-* Load object & pixel classifier dialogs support importing classifiers from other locations
-* Brightness/Contrast panel shows small min/max values to 2 decimal places
-* Better validation when entering numeric values in text fields
-* New 'ContourTracing' class to simplify converting thresholded images to object
-=======
 * When prompted to set the image type, 'Show details' gives an opportunity to turn off the prompts
   * Previously this was only accessible in the preferences
 * Load object & pixel classifier dialogs support importing classifiers from other locations
 * Brightness/Contrast panel shows small min/max values to 2 decimal places
 * Better validation when entering numeric values in text fields
->>>>>>> 8902c904
 
 Code changes:
 * GeoJSON features now use "properties>object_type" rather than "id" property to map to a QuPath object type (e.g. "annotation", "detection", "cell")
   * 'id' is likely to be used as a unique identifier in a later QuPath version
 * GeneralTools readAsString methods now assume UTF-8 encoding
-<<<<<<< HEAD
-* New PathObjectTools.transformObjectRecursive method to simplify applying an affine transformation to objects
+* Scripting method getColorRGB() has been replaced by makeRBG() and makeARGB(); further related changes in ColorTools class
 * New 2D/3D thinning & interpolation classes
-* When building from source with TensorFlow support, we now use TensorFlow Java 0.3.0 (corresponding to TensorFlow v2.4.1)
-=======
-* Scripting method getColorRGB() has been replaced by makeRBG() and makeARGB(); further related changes in ColorTools class
 * When building from source with TensorFlow support, now uses TensorFlow Java 0.3.0 (corresponding to TensorFlow v2.4.1)
 * New 'ContourTracing' class to simplify converting thresholded images to object
 * New PathObjectTools.transformObjectRecursive method to simplify applying an affine transformation to objects
->>>>>>> 8902c904
 
 List of bugs fixed:
 * 'Detect centroid distances 2D' doesn't work on different planes of a z-stack (https://github.com/qupath/qupath/issues/696)
@@ -77,14 +60,10 @@
 * The requestedPixelSize option for TileExporter calculated the wrong downsample (https://github.com/qupath/qupath/issues/648)
 * Unable to find slide labels when reading images with Bio-Formats (https://github.com/qupath/qupath/issues/643)
 * The TileExporter could not properly export tiles from z-stacks/time series (https://github.com/qupath/qupath/issues/650)
-<<<<<<< HEAD
-* Error in StarDist intensity measurements for 8-bit RGB fluorescence images (https://github.com/qupath/qupath/issues/686)
-=======
 * setIntensityClassification method in PathClassifierTools now correctly ignores ignored classes such as 'myClass*' (https://github.com/qupath/qupath/issues/691)
 * Dialogs.showConfirmDialog(title, text) shows the text in the title bar, rather than the title (https://github.com/qupath/qupath/issues/662)
 * Error in StarDist intensity measurements for 8-bit RGB fluorescence images (https://github.com/qupath/qupath/issues/686)
 * Exception when converting PathObject with name but no color to GeoJSON
->>>>>>> 8902c904
 
 ### Dependency updates
 * AdoptOpenJDK 16
