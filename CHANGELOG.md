--- conflicted
+++ resolved
@@ -1,7 +1,10 @@
-<<<<<<< HEAD
 ## Version 0.5.0-SNAPSHOT
 
 This is a work-in-progress for the next QuPath release.
+
+### Bugs fixed
+* Opening the same image in multiple viewers results in detections being wrongly shown in both (https://github.com/qupath/qupath/issues/1217)
+
 
 ### Dependency updates
 * Groovy 4.0.7
@@ -9,16 +12,6 @@
 * JavaFX 19.0.2
 * JFreeSVG 5.0.4
 * SLF4J 2.0.6
-=======
-## Version 0.4.3-SNAPSHOT
-
-This is a work-in-progress containing minor changes from v0.4.2.
-
-v0.4.3 will be released if there are enough bugs to fix... otherwise the changes will be incorporated into v0.5.0.
-
-### Bugs fixed
-* Opening the same image in multiple viewers results in detections being wrongly shown in both (https://github.com/qupath/qupath/issues/1217)
->>>>>>> 6ce16371
 
 
 ## Version 0.4.2
