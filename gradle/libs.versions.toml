[versions]
groovy          = "4.0.9"
<<<<<<< HEAD
javafx          = "19.0.2"
=======
javafx          = "19"
>>>>>>> 13689128
ikonli          = "12.3.1"
junit           = "5.9.2"
javacpp         = "1.5.8"
opencv          = "4.6.0-1.5.8"
cuda            = "11.8-8.6-1.5.8"
bioformats      = "6.12.0"
deepJavaLibrary = "0.20.0"

[libraries]
bioimageio-spec = { module = "io.github.qupath:qupath-bioimageio-spec", version = "0.1.0" }

commonmark    = { module = "org.commonmark:commonmark",         version = "0.21.0" }
commons-math  = { module = "org.apache.commons:commons-math3",  version = "3.6.1" }
commons-text  = { module = "org.apache.commons:commons-text",   version = "1.10.0" }
controlsfx    = { module = "org.controlsfx:controlsfx",         version = "11.1.2" }

gson          = { module = "com.google.code.gson:gson",         version = "2.10.1" }
guava         = { module = "com.google.guava:guava",            version = "31.1-jre" }

imagej        = { module = "net.imagej:ij",                     version = "1.54b" }

<<<<<<< HEAD
jfreesvg      = { module = "org.jfree:org.jfree.svg",           version = "5.0.4" }
jfxtras       = { module = "org.jfxtras:jfxtras-menu",          version = "17-r1" }
=======
jfreesvg      = { module = "org.jfree:org.jfree.svg",           version = "5.0.5" }
jfxtras       = { module = "org.jfxtras:jfxtras-menu",          version = "11-r2" }
>>>>>>> 13689128
jts           = { module = "org.locationtech.jts:jts-core",     version = "1.19.0" }

logback       = { module = "ch.qos.logback:logback-classic",    version = "1.3.5" }

picocli       = { module = "info.picocli:picocli",              version = "4.7.1" }

richtextfx    = { module = "org.fxmisc.richtext:richtextfx",    version = "0.11.0" }

slf4j         = { module = "org.slf4j:slf4j-api",               version = "2.0.6" }
snakeyaml     = { module = "org.yaml:snakeyaml",                version = "1.33" }

groovy-core   = { module = "org.apache.groovy:groovy",          version.ref = "groovy" }
groovy-jsr223 = { module = "org.apache.groovy:groovy-jsr223",   version.ref = "groovy" }
groovy-xml    = { module = "org.apache.groovy:groovy-xml",      version.ref = "groovy" }

javacpp       = { module = "org.bytedeco:javacpp",              version.ref = "javacpp" }
opencv        = { module = "org.bytedeco:opencv-platform",      version.ref = "opencv" }
opencv-gpu    = { module = "org.bytedeco:opencv-platform-gpu",  version.ref = "opencv"}
cuda          = { module = "org.bytedeco:cuda-platform",        version.ref = "cuda" }
cuda-redist   = { module = "org.bytedeco:cuda-platform-redist", version.ref = "cuda" }

ikonli-javafx    = { module = "org.kordamp.ikonli:ikonli-javafx",         version.ref = "ikonli" }
ikonli-ionicons4 = { module = "org.kordamp.ikonli:ikonli-ionicons4-pack", version.ref = "ikonli" }

junit         = { module = "org.junit.jupiter:junit-jupiter",        version.ref = "junit" }
junit-api     = { module = "org.junit.jupiter:junit-jupiter-api",    version.ref = "junit" }
junit-engine  = { module = "org.junit.jupiter:junit-jupiter-engine", version.ref = "junit" }


[bundles]
groovy        = ["groovy-core", "groovy-jsr223", "groovy-xml"]
ikonli        = ["ikonli-javafx", "ikonli-ionicons4"]
logging       = ["slf4j", "logback"]
markdown      = ["commonmark"]
opencv        = ["javacpp", "opencv"]
opencv-gpu    = ["javacpp", "opencv-gpu", "cuda"]
opencv-cuda   = ["javacpp", "opencv-gpu", "cuda", "cuda-redist"]
yaml          = ["snakeyaml"]

[plugins]
# Use the javafx plugin to add modules
javacpp        = { id = "org.bytedeco.gradle-javacpp-platform",     version.ref = "javacpp" }
javafx         = { id = "org.openjfx.javafxplugin",                 version = "0.0.13" }
jpackage       = { id = "org.beryx.runtime",                        version = "1.13.0" } # Non-modular
# jpackage       = { id = "org.beryx.jlink",                          version = "2.26.0" } # Modular
license-report = { id = "com.github.jk1.dependency-license-report", version = "2.0" }<|MERGE_RESOLUTION|>--- conflicted
+++ resolved
@@ -1,10 +1,6 @@
 [versions]
 groovy          = "4.0.9"
-<<<<<<< HEAD
 javafx          = "19.0.2"
-=======
-javafx          = "19"
->>>>>>> 13689128
 ikonli          = "12.3.1"
 junit           = "5.9.2"
 javacpp         = "1.5.8"
@@ -26,13 +22,8 @@
 
 imagej        = { module = "net.imagej:ij",                     version = "1.54b" }
 
-<<<<<<< HEAD
-jfreesvg      = { module = "org.jfree:org.jfree.svg",           version = "5.0.4" }
+jfreesvg      = { module = "org.jfree:org.jfree.svg",           version = "5.0.5" }
 jfxtras       = { module = "org.jfxtras:jfxtras-menu",          version = "17-r1" }
-=======
-jfreesvg      = { module = "org.jfree:org.jfree.svg",           version = "5.0.5" }
-jfxtras       = { module = "org.jfxtras:jfxtras-menu",          version = "11-r2" }
->>>>>>> 13689128
 jts           = { module = "org.locationtech.jts:jts-core",     version = "1.19.0" }
 
 logback       = { module = "ch.qos.logback:logback-classic",    version = "1.3.5" }
